--- conflicted
+++ resolved
@@ -51,14 +51,7 @@
   constructor(private readonly tray: Tray, private readonly animatedTray: AnimatedTray) {
     ipcMain.on('tray:add-menu-item', (_, param: { providerId: string; menuItem: MenuItemConstructorOptions }) => {
       param.menuItem.click = () => {
-<<<<<<< HEAD
-        const window = findWindow();
-        if (window) {
-          window.webContents.send('tray:menu-item-click', param.menuItem.id);
-        }
-=======
         ipcMain.emit('tray:menu-item-click', '', param.menuItem.id);
->>>>>>> 0bc5d1d4
       };
       // grab matching provider
       const provider = Array.from(this.menuProviderItems.values()).find(item => item.id === param.providerId);
@@ -312,15 +305,8 @@
   }
 
   private sendItemClick(param: { action: string; providerInfo: ProviderInfo }): void {
-<<<<<<< HEAD
-    const window = findWindow();
-    if (window) {
-      window.webContents.send('tray:menu-provider-click', param);
-    }
-=======
     // send empty event
     ipcMain.emit('tray:menu-provider-click', '', param);
->>>>>>> 0bc5d1d4
   }
 
   private sendProviderContainerConnectionInfoMenuItemClick(param: {
@@ -328,14 +314,7 @@
     providerInfo: ProviderInfo;
     providerContainerConnectionInfo: ProviderContainerConnectionInfo;
   }): void {
-<<<<<<< HEAD
-    const window = findWindow();
-    if (window) {
-      window.webContents.send('tray:menu-provider-container-connection-click', param);
-    }
-=======
     ipcMain.emit('tray:menu-provider-container-connection-click', '', param);
->>>>>>> 0bc5d1d4
   }
 
   private showMainWindow(): void {
