--- conflicted
+++ resolved
@@ -57,12 +57,8 @@
 </script>
 
 <nav
-<<<<<<< HEAD
   class="pf-c-nav z-0 group w-14 hover:w-[250px] md:w-[250px] hover:sm:w-[250px] md:min-w-[200px] shadow flex-col justify-between sm:flex transition-all duration-500 ease-in-out overflow-hidden hover:overflow-y-auto"
-=======
-  class="pf-c-nav z-0 group w-52 shadow flex-col justify-between flex transition-all duration-500 ease-in-out"
   style="background-color: rgb(39 39 42 / var(--tw-bg-opacity))"
->>>>>>> e9eaba85
   aria-label="Global">
   <div class="flex items-center">
     <div class="pt-5 px-5 mb-10">
