--- conflicted
+++ resolved
@@ -52,7 +52,6 @@
       const stopButton = container.getByRole('button').and(container.getByLabel('Stop Container'));
       if ((await stopButton.count()) > 0) await stopButton.click();
 
-<<<<<<< HEAD
       // delete the container
       const deleteButton = container.getByRole('button').and(container.getByLabel('Delete Container'));
       await deleteButton.click();
@@ -65,19 +64,6 @@
         if (!(error as Error).message.includes('Page is empty')) {
           throw Error(`Error waiting for container '${name}' to get removed, ${error}`);
         }
-=======
-    // delete the container
-    const deleteButton = container.getByRole('button').and(container.getByLabel('Delete Container'));
-    await deleteButton.click();
-    await handleConfirmationDialog(page);
-    // wait for container to disappear
-    try {
-      console.log('Waiting for container to get deleted ...');
-      await playExpect.poll(async () => await containers.getContainerRowByName(name), { timeout: 30_000 }).toBeFalsy();
-    } catch (error) {
-      if (!(error as Error).message.includes('Page is empty')) {
-        throw Error(`Error waiting for container '${name}' to get removed, ${error}`);
->>>>>>> f36c1dc4
       }
     }
   });
@@ -89,7 +75,6 @@
  * @param name name of image to be removed
  */
 export async function deleteImage(page: Page, name: string): Promise<void> {
-<<<<<<< HEAD
   await test.step(`Delete image ${name}`, async () => {
     const navigationBar = new NavigationBar(page);
     const images = await navigationBar.openImages();
@@ -119,35 +104,6 @@
         if (!(error as Error).message.includes('Page is empty')) {
           throw Error(`Error waiting for image '${name}' to get removed, ${error}`);
         }
-=======
-  const navigationBar = new NavigationBar(page);
-  const images = await navigationBar.openImages();
-  const row = await images.getImageRowByName(name);
-  if (row === undefined) {
-    console.log(`image '${name}' does not exist, skipping...`);
-  } else {
-    const deleteButton = row.getByRole('button', { name: 'Delete Image' });
-    if (await deleteButton.isEnabled({ timeout: 2_000 })) {
-      await deleteButton.click();
-      await handleConfirmationDialog(page);
-    } else {
-      throw Error(`Cannot delete image ${name}, because it is in use`);
-    }
-    // wait for image to disappear
-    try {
-      console.log('image deleting, waiting...');
-      await waitWhile(
-        async () => {
-          const images = await new NavigationBar(page).openImages();
-          const result = await images.getImageRowByName(name);
-          return !!result;
-        },
-        { timeout: 10_000, sendError: false },
-      );
-    } catch (error) {
-      if (!(error as Error).message.includes('Page is empty')) {
-        throw Error(`Error waiting for image '${name}' to get removed, ${error}`);
->>>>>>> f36c1dc4
       }
     }
   });
@@ -172,7 +128,6 @@
 }
 
 export async function deletePod(page: Page, name: string): Promise<void> {
-<<<<<<< HEAD
   await test.step(`Delete pod ${name}`, async () => {
     const navigationBar = new NavigationBar(page);
     const pods = await navigationBar.openPods();
@@ -199,32 +154,6 @@
         if (!(error as Error).message.includes('Page is empty')) {
           throw Error(`Error waiting for pod '${name}' to get removed, ${error}`);
         }
-=======
-  const navigationBar = new NavigationBar(page);
-  const pods = await navigationBar.openPods();
-  const pod = await pods.getPodRowByName(name);
-  // check if pod exists
-  if (pod === undefined) {
-    console.log(`pod '${name}' does not exist, skipping...`);
-  } else {
-    // delete the pod
-    const deleteButton = pod.getByRole('button').and(pod.getByLabel('Delete Pod'));
-    await deleteButton.click();
-    // config delete dialog
-    await handleConfirmationDialog(page);
-    // wait for pod to disappear
-    try {
-      console.log('Waiting for pod to get deleted ...');
-      await waitWhile(
-        async () => {
-          return !!(await pods.getPodRowByName(name));
-        },
-        { timeout: 20_000 },
-      );
-    } catch (error) {
-      if (!(error as Error).message.includes('Page is empty')) {
-        throw Error(`Error waiting for pod '${name}' to get removed, ${error}`);
->>>>>>> f36c1dc4
       }
     }
   });
@@ -238,7 +167,6 @@
   confirmationButton = 'Yes',
   cancelButton = 'Cancel',
 ): Promise<void> {
-<<<<<<< HEAD
   await test.step('Handle confirmation dialog', async () => {
     // wait for dialog to appear using waitFor
     const dialog = page.getByRole('dialog', { name: dialogTitle, exact: true });
@@ -249,15 +177,6 @@
     await playExpect(button).toBeEnabled();
     await button.click();
   });
-=======
-  // wait for dialog to appear using waitFor
-  const dialog = page.getByRole('dialog', { name: dialogTitle, exact: true });
-  await dialog.waitFor({ state: 'visible', timeout: 3_000 });
-  const button = confirm
-    ? dialog.getByRole('button', { name: confirmationButton })
-    : dialog.getByRole('button', { name: cancelButton });
-  await button.click();
->>>>>>> f36c1dc4
 }
 
 /**
@@ -266,7 +185,6 @@
  * @param machineVisibleName Name of the Podman Machine to delete
  */
 export async function deletePodmanMachine(page: Page, machineVisibleName: string): Promise<void> {
-<<<<<<< HEAD
   await test.step('Delete Podman machine', async () => {
     const RESOURCE_NAME: string = 'podman';
     const navigationBar = new NavigationBar(page);
@@ -316,77 +234,12 @@
       }
       await podmanResourceCard.performConnectionAction(ResourceElementActions.Delete);
       await playExpect(podmanResourceCard.resourceElement).toBeHidden({ timeout: 60_000 });
-
-      const defaultMachineCard = new ResourceConnectionCardPage(page, RESOURCE_NAME, 'podman-machine-default');
-      if (await defaultMachineCard.resourceElement.isVisible()) {
-        await handleResetDefaultConnectionDialog(page);
-      }
     } else {
       console.log(`Podman machine [${machineVisibleName}] not present, skipping deletion.`);
     }
   });
-=======
-  const RESOURCE_NAME: string = 'podman';
-  const navigationBar = new NavigationBar(page);
-  const dashboardPage = await navigationBar.openDashboard();
-  await playExpect(dashboardPage.mainPage).toBeVisible({ timeout: 3_000 });
-  const settingsBar = await navigationBar.openSettings();
-  const resourcesPage = await settingsBar.openTabPage(ResourcesPage);
-  await playExpect
-    .poll(async () => await resourcesPage.resourceCardIsVisible(RESOURCE_NAME), { timeout: 10_000 })
-    .toBeTruthy();
-  const podmanResourceCard = new ResourceConnectionCardPage(page, RESOURCE_NAME, machineVisibleName);
-  await playExpect(podmanResourceCard.providerConnections).toBeVisible({ timeout: 10_000 });
-  await waitUntil(
-    async function machineExists() {
-      return await podmanResourceCard.resourceElement.isVisible();
-    },
-    { timeout: 15_000, sendError: false },
-  );
-  if (await podmanResourceCard.resourceElement.isVisible()) {
-    await playExpect(podmanResourceCard.resourceElementConnectionActions).toBeVisible({ timeout: 3_000 });
-    await playExpect(podmanResourceCard.resourceElementConnectionStatus).toBeVisible({ timeout: 3_000 });
-    if ((await podmanResourceCard.resourceElementConnectionStatus.innerText()) === ResourceElementState.Starting) {
-      console.log('Podman machine is in starting currently, will send stop command via CLI');
-      // eslint-disable-next-line sonarjs/os-command
-      execSync(`podman machine stop ${machineVisibleName}`);
-      await playExpect(podmanResourceCard.resourceElementConnectionStatus).toHaveText(ResourceElementState.Off, {
-        timeout: 30_000,
-      });
-      console.log('Podman machine stopped via CLI');
-    }
-    if ((await podmanResourceCard.resourceElementConnectionStatus.innerText()) === ResourceElementState.Running) {
-      await podmanResourceCard.performConnectionAction(ResourceElementActions.Stop);
-      await playExpect(podmanResourceCard.resourceElementConnectionStatus).toHaveText(ResourceElementState.Off, {
-        timeout: 100_000,
-      });
-    }
-    await podmanResourceCard.performConnectionAction(ResourceElementActions.Delete);
-    await playExpect(podmanResourceCard.resourceElement).toBeHidden({ timeout: 30_000 });
-
-    const defaultMachineCard = new ResourceConnectionCardPage(page, RESOURCE_NAME, 'podman-machine-default');
-    if (await defaultMachineCard.resourceElement.isVisible()) {
-      await handleResetDefaultConnectionDialog(page);
-    }
-  } else {
-    console.log(`Podman machine [${machineVisibleName}] not present, skipping deletion.`);
-  }
->>>>>>> f36c1dc4
-}
-
-export async function handleResetDefaultConnectionDialog(page: Page): Promise<void> {
-  const connectionDialog = page.getByRole('dialog', { name: 'Podman' });
-  await playExpect(connectionDialog).toBeVisible({ timeout: 20_000 });
-
-  const handleButton = connectionDialog.getByRole('button', { name: 'Yes' });
-  await handleButton.click();
-
-  await playExpect(connectionDialog).toBeVisible();
-  const okButton = connectionDialog.getByRole('button', { name: 'OK' });
-  await okButton.click();
-}
-
-<<<<<<< HEAD
+}
+
 export async function getVolumeNameForContainer(page: Page, containerName: string): Promise<string> {
   return await test.step('Get volume name for container', async () => {
     let volumeName;
@@ -407,23 +260,6 @@
               await volumeDetails.backLink.click();
               return volumeName;
             }
-=======
-export async function getVolumeNameForContainer(page: Page, containerName: string): Promise<string | undefined> {
-  try {
-    const navigationBar = new NavigationBar(page);
-    const volumePage = await navigationBar.openVolumes();
-    const rows = await volumePage.getAllTableRows();
-    for (let i = rows.length - 1; i > 0; i--) {
-      const volumeName = await rows[i].getByRole('cell').nth(3).getByRole('button').textContent();
-      if (volumeName) {
-        const volumeDetails = await volumePage.openVolumeDetails(volumeName);
-        await volumeDetails.activateTab(VolumeDetailsPage.SUMMARY_TAB);
-        const volumeSummaryContent = await volumeDetails.tabContent.allTextContents();
-        for (const content of volumeSummaryContent) {
-          if (content.includes(containerName)) {
-            await volumeDetails.backLink.click();
-            return volumeName;
->>>>>>> f36c1dc4
           }
           await volumeDetails.backLink.click();
         }
@@ -472,7 +308,6 @@
     const kindResourceCard = new ResourceConnectionCardPage(page, 'kind', clusterName);
     const createKindClusterPage = new CreateKindClusterPage(page);
 
-<<<<<<< HEAD
     const settingsPage = await navigationBar.openSettings();
     const resourcesPage = await settingsPage.openTabPage(ResourcesPage);
     await playExpect(resourcesPage.heading).toBeVisible();
@@ -506,32 +341,6 @@
       timeout: 15000,
     });
     await statusBar.validateKubernetesContext(`kind-${clusterName}`);
-=======
-  const settingsPage = await navigationBar.openSettings();
-  const resourcesPage = await settingsPage.openTabPage(ResourcesPage);
-  await playExpect.poll(async () => resourcesPage.resourceCardIsVisible('kind')).toBeTruthy();
-  await playExpect(kindResourceCard.markdownContent).toBeVisible();
-  await playExpect(kindResourceCard.createButton).toBeVisible();
-  await kindResourceCard.createButton.click();
-  if (usedefaultOptions) {
-    await createKindClusterPage.createClusterDefault(clusterName, timeout);
-  } else {
-    await createKindClusterPage.createClusterParametrized(
-      clusterName,
-      {
-        providerType: providerType,
-        httpPort: httpPort,
-        httpsPort: httpsPort,
-        useIngressController: useIngressController,
-        containerImage: containerImage,
-      },
-      timeout,
-    );
-  }
-  await playExpect(kindResourceCard.resourceElement).toBeVisible();
-  await playExpect(kindResourceCard.resourceElementConnectionStatus).toHaveText(ResourceElementState.Running, {
-    timeout: 15_000,
->>>>>>> f36c1dc4
   });
 }
 
@@ -545,7 +354,6 @@
     const kindResourceCard = new ResourceConnectionCardPage(page, 'kind', clusterName);
     const volumeName = await getVolumeNameForContainer(page, containerName);
 
-<<<<<<< HEAD
     await navigationBar.openSettings();
     const resourcesPage = new ResourcesPage(page);
     await playExpect(resourcesPage.heading).toBeVisible();
@@ -563,17 +371,6 @@
     const containersPage = await navigationBar.openContainers();
     await playExpect(containersPage.heading).toBeVisible();
     await playExpect.poll(async () => containersPage.containerExists(containerName), { timeout: 10000 }).toBeFalsy();
-=======
-  await navigationBar.openSettings();
-  await kindResourceCard.performConnectionAction(ResourceElementActions.Stop);
-  await playExpect(kindResourceCard.resourceElementConnectionStatus).toHaveText(ResourceElementState.Off, {
-    timeout: 50_000,
-  });
-  await kindResourceCard.performConnectionAction(ResourceElementActions.Delete);
-  await playExpect(kindResourceCard.markdownContent).toBeVisible({ timeout: 50_000 });
-  const containersPage = await navigationBar.openContainers();
-  await playExpect.poll(async () => containersPage.containerExists(containerName), { timeout: 10_000 }).toBeFalsy();
->>>>>>> f36c1dc4
 
     const volumePage = await navigationBar.openVolumes();
     await playExpect(volumePage.heading).toBeVisible();
