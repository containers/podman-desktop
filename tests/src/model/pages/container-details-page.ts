--- conflicted
+++ resolved
@@ -83,8 +83,6 @@
   async deleteContainer(): Promise<ContainersPage> {
     const deleteButton = this.page.getByRole('button').and(this.page.getByLabel('Delete Container'));
     await deleteButton.click();
-<<<<<<< HEAD
-=======
     await handleConfirmationDialog(this.page);
     await waitWhile(
       async () => await this.heading.isVisible(),
@@ -94,7 +92,6 @@
       `Container was not deleted in ${timeout / 1000}s`,
     );
     // after delete is successful we expect to see containers page
->>>>>>> efd5382d
     return new ContainersPage(this.page);
   }
 
